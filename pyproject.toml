[build-system]
requires = ["hatchling"]
build-backend = "hatchling.build"

[project]
name = "unshackle"
version = "1.4.6"
description = "Modular Movie, TV, and Music Archival Software."
authors = [{ name = "unshackle team" }]
requires-python = ">=3.10,<3.13"
readme = "README.md"
license = "GPL-3.0-only"
keywords = [
    "python",
    "downloader",
    "drm",
    "widevine",
]
classifiers = [
    "Development Status :: 4 - Beta",
    "Environment :: Console",
    "Intended Audience :: End Users/Desktop",
    "Natural Language :: English",
    "Operating System :: OS Independent",
    "Topic :: Multimedia :: Video",
    "Topic :: Security :: Cryptography",
]
dependencies = [
    "appdirs>=1.4.4,<2",
    "Brotli>=1.1.0,<2",
    "click>=8.1.8,<9",
    "construct>=2.8.8,<3",
    "crccheck>=1.3.0,<2",
    "jsonpickle>=3.0.4,<4",
    "langcodes>=3.4.0,<4",
    "lxml>=5.2.1,<7",
    "pproxy>=2.7.9,<3",
    "protobuf>=4.25.3,<5",
    "pycaption>=2.2.6,<3",
    "pycryptodomex>=3.20.0,<4",
    "pyjwt>=2.8.0,<3",
    "pymediainfo>=6.1.0,<7",
    "pymp4>=1.4.0,<2",
    "pymysql>=1.1.0,<2",
    "pywidevine[serve]>=1.8.0,<2",
    "PyYAML>=6.0.1,<7",
    "requests[socks]>=2.31.0,<3",
    "rich>=13.7.1,<14",
    "rlaphoenix.m3u8>=3.4.0,<4",
    "ruamel.yaml>=0.18.6,<0.19",
    "sortedcontainers>=2.4.0,<3",
    "subtitle-filter>=1.4.9,<2",
    "Unidecode>=1.3.8,<2",
    "urllib3>=2.2.1,<3",
    "chardet>=5.2.0,<6",
    "curl-cffi>=0.7.0b4,<0.8",
    "pyplayready>=0.6.3,<0.7",
    "httpx>=0.28.1,<0.29",
    "cryptography>=45.0.0",
    "subby",
<<<<<<< HEAD
    "aiohttp-swagger3>=0.9.0,<1",
=======
    "pysubs2>=1.7.0,<2",
>>>>>>> c1e2d68e
]

[project.urls]
Homepage = "https://github.com/unshackle-dl/unshackle"
Repository = "https://github.com/unshackle-dl/unshackle"
Issues = "https://github.com/unshackle-dl/unshackle/issues"
Discussions = "https://github.com/unshackle-dl/unshackle/discussions"
Changelog = "https://github.com/unshackle-dl/unshackle/blob/master/CHANGELOG.md"

[project.scripts]
unshackle = "unshackle.core.__main__:main"

[dependency-groups]
dev = [
    "pre-commit>=3.7.0,<4",
    "mypy>=1.9.0,<2",
    "mypy-protobuf>=3.6.0,<4",
    "types-protobuf>=4.24.0.20240408,<5",
    "types-PyMySQL>=1.1.0.1,<2",
    "types-requests>=2.31.0.20240406,<3",
    "isort>=5.13.2,<6",
    "ruff~=0.3.7",
    "unshackle",
]

[tool.hatch.build.targets.wheel]
packages = ["unshackle"]

[tool.hatch.build.targets.sdist]
include = [
    "CHANGELOG.md",
    "README.md",
    "LICENSE",
]

[tool.ruff]
force-exclude = true
line-length = 120

[tool.ruff.lint]
select = ["E4", "E7", "E9", "F", "W"]

[tool.isort]
line_length = 118

[tool.mypy]
check_untyped_defs = true
disallow_incomplete_defs = true
disallow_untyped_defs = true
follow_imports = "silent"
ignore_missing_imports = true
no_implicit_optional = true

[tool.uv.sources]
unshackle = { workspace = true }
subby = { git = "https://github.com/vevv/subby.git", rev = "5a925c367ffb3f5e53fd114ae222d3be1fdff35d" }<|MERGE_RESOLUTION|>--- conflicted
+++ resolved
@@ -58,11 +58,8 @@
     "httpx>=0.28.1,<0.29",
     "cryptography>=45.0.0",
     "subby",
-<<<<<<< HEAD
     "aiohttp-swagger3>=0.9.0,<1",
-=======
     "pysubs2>=1.7.0,<2",
->>>>>>> c1e2d68e
 ]
 
 [project.urls]
